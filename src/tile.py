--- conflicted
+++ resolved
@@ -27,7 +27,6 @@
         display_type = "unknown"
 
         if self.monster:
-<<<<<<< HEAD
             return (ENTITY_SYMBOLS["monster"], "monster")
         elif self.item:
             return (ENTITY_SYMBOLS["item"], "item")
@@ -36,23 +35,4 @@
         elif self.type == "floor":
             return (TILE_SYMBOLS["floor"], "floor")
         else:
-            return (TILE_SYMBOLS["unknown"], "unknown")
-=======
-            grid[1][1] = ENTITY_SYMBOLS["monster"]
-            display_type = "monster"
-        elif self.item:
-            grid[1][1] = ENTITY_SYMBOLS["item"]
-            display_type = "item"
-        elif self.type == "wall":
-            WALL_SYMBOL = TILE_SYMBOLS["wall"]
-            grid = [[WALL_SYMBOL for _ in range(3)] for _ in range(3)]
-            display_type = "wall"
-        elif self.type == "floor":
-            grid = [[FLOOR_SYMBOL for _ in range(3)] for _ in range(3)]
-            display_type = "floor"
-        else: # Unknown
-            grid[1][1] = TILE_SYMBOLS["unknown"]
-            display_type = "unknown"
-        
-        return grid, display_type
->>>>>>> 3c33810f
+            return (TILE_SYMBOLS["unknown"], "unknown")