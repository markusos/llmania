--- conflicted
+++ resolved
@@ -105,7 +105,6 @@
     def render_map(self, debug_render_to_list=False):
         if debug_render_to_list:
             output_buffer = []
-<<<<<<< HEAD
             # For debug rendering, use full map height and width
             max_y_map = self.world_map.height
             max_x_map = self.world_map.width
@@ -116,34 +115,9 @@
                     char_to_draw = ""
                     if x_map == self.player.x and y_map == self.player.y:
                         char_to_draw = self.PLAYER_SYMBOL  # No padding
-=======
-            # Debug rendering for 3x3 grid structure
-            FLOOR_SYMBOL = TILE_SYMBOLS["floor"]
-            # For debug rendering, use full map height and width in terms of tiles
-            map_tile_height = self.world_map.height
-            map_tile_width = self.world_map.width
-
-            # Output buffer will store strings, each representing a screen row
-            # Since each tile is 3x3, the screen representation is 3 times larger
-            screen_buffer_height = map_tile_height * 3
-            # Initialize screen_buffer with empty strings for each screen row
-            output_buffer = ["" for _ in range(screen_buffer_height)]
-
-            for y_tile_idx in range(map_tile_height):
-                for x_tile_idx in range(map_tile_width):
-                    current_tile_grid = []
-                    # Determine the 3x3 grid for the current tile
-                    if x_tile_idx == self.player.x and y_tile_idx == self.player.y:
-                        current_tile_grid = [
-                            [FLOOR_SYMBOL, FLOOR_SYMBOL, FLOOR_SYMBOL],
-                            [FLOOR_SYMBOL, self.PLAYER_SYMBOL, FLOOR_SYMBOL],
-                            [FLOOR_SYMBOL, FLOOR_SYMBOL, FLOOR_SYMBOL],
-                        ]
->>>>>>> 3c33810f
                     else:
                         tile = self.world_map.get_tile(x_tile_idx, y_tile_idx)
                         if tile:
-<<<<<<< HEAD
                             # tile.get_display_info() returns (symbol, type_string)
                             symbol, _ = tile.get_display_info()
                             char_to_draw = symbol  # No padding
@@ -187,76 +161,9 @@
                 if x_tile_idx == self.player.x and y_map_idx == self.player.y:
                     char_to_draw = self.PLAYER_SYMBOL  # No padding
                     color_attribute = curses.color_pair(self.PLAYER_COLOR_PAIR)
-=======
-                            # get_display_info now returns a 3x3 grid and a display_type
-                            grid_data, _ = tile.get_display_info()
-                            current_tile_grid = grid_data
-                        else:
-                            # Default unknown grid
-                            unknown_symbol = TILE_SYMBOLS["unknown"]
-                            current_tile_grid = [
-                                [FLOOR_SYMBOL, FLOOR_SYMBOL, FLOOR_SYMBOL],
-                                [FLOOR_SYMBOL, unknown_symbol, FLOOR_SYMBOL],
-                                [FLOOR_SYMBOL, FLOOR_SYMBOL, FLOOR_SYMBOL],
-                            ]
-                    
-                    # Populate the output_buffer with characters from the 3x3 grid
-                    for y_offset in range(3):
-                        y_screen = y_tile_idx * 3 + y_offset
-                        for x_offset in range(3):
-                            char_to_draw = current_tile_grid[y_offset][x_offset]
-                            # Append character to the correct row string in output_buffer
-                            # Ensure the row string is long enough, pad with spaces if necessary
-                            # This simple concatenation works because we build row by row, tile by tile
-                            output_buffer[y_screen] += char_to_draw
-            
-            # After map, add UI elements
-            # Trim empty trailing rows from the map part if any tile column was shorter
-            # This is a simplified approach; for perfect alignment, all rows should extend to max_x_tile_cols * 3
-            # For now, let's just append.
-            final_output_buffer = [row for row in output_buffer if row] # Remove completely empty rows if any logic error
-
-            final_output_buffer.append(f"HP: {self.player.health}")
-            final_output_buffer.append(f"MODE: {self.input_mode.upper()}")
-            if self.input_mode == "command":
-                final_output_buffer.append(f"> {self.current_command_buffer}")
-            for message in self.message_log:  # Log all messages for debug
-                final_output_buffer.append(message)
-            return final_output_buffer
-
-        # Original curses rendering code
-        if self.debug_mode:
-            print("Error: Curses rendering called in debug mode without debug_render_to_list=True.")
-            return
-
-        self.stdscr.clear()
-        FLOOR_SYMBOL = TILE_SYMBOLS["floor"]
-        UI_LINES_BUFFER = 4 # Number of lines reserved for UI at the bottom
-
-        # Calculate max number of TILE rows and TILE columns that can be displayed
-        max_y_tile_rows = min(self.world_map.height, (curses.LINES - UI_LINES_BUFFER) // 3)
-        max_x_tile_cols = (curses.COLS - 1) // 3 # -1 because addstr behavior at edge
-
-        for y_tile_idx in range(max_y_tile_rows):
-            for x_tile_idx in range(self.world_map.width):
-                if x_tile_idx >= max_x_tile_cols:
-                    break # No more space in this screen row for more tiles
-
-                current_tile_grid = []
-                display_type = "unknown" # Default
-
-                if x_tile_idx == self.player.x and y_tile_idx == self.player.y:
-                    display_type = "player"
-                    current_tile_grid = [
-                        [FLOOR_SYMBOL, FLOOR_SYMBOL, FLOOR_SYMBOL],
-                        [FLOOR_SYMBOL, self.PLAYER_SYMBOL, FLOOR_SYMBOL],
-                        [FLOOR_SYMBOL, FLOOR_SYMBOL, FLOOR_SYMBOL],
-                    ]
->>>>>>> 3c33810f
                 else:
                     tile = self.world_map.get_tile(x_tile_idx, y_tile_idx)
                     if tile:
-<<<<<<< HEAD
                         char_to_draw, display_type = tile.get_display_info()
                         if display_type == "monster":
                             color_attribute = curses.color_pair(self.MONSTER_COLOR_PAIR)
@@ -281,92 +188,20 @@
                 current_screen_x += 1
 
         hp_line_y = max_y_curses_rows
-=======
-                        current_tile_grid, display_type = tile.get_display_info()
-                    else:
-                        # Should ideally not happen if map is correctly initialized
-                        unknown_symbol = TILE_SYMBOLS["unknown"]
-                        current_tile_grid = [
-                            [FLOOR_SYMBOL, FLOOR_SYMBOL, FLOOR_SYMBOL],
-                            [FLOOR_SYMBOL, unknown_symbol, FLOOR_SYMBOL],
-                            [FLOOR_SYMBOL, FLOOR_SYMBOL, FLOOR_SYMBOL],
-                        ]
-                        display_type = "unknown" # Already default, but explicit
-
-                for y_offset in range(3): # Iterate 3 rows of the tile grid
-                    y_screen = y_tile_idx * 3 + y_offset
-                    # Ensure y_screen is within the map display area (not overlapping UI)
-                    if y_screen >= curses.LINES - UI_LINES_BUFFER:
-                        # This condition should ideally be caught by max_y_tile_rows,
-                        # but as a safeguard, especially if UI_LINES_BUFFER is small.
-                        continue 
-
-                    for x_offset in range(3): # Iterate 3 columns of the tile grid
-                        x_screen = x_tile_idx * 3 + x_offset
-                        # Ensure x_screen is within screen width
-                        if x_screen >= curses.COLS -1: # -1 due to curses behavior at rightmost column
-                            break # Go to next tile row or finish tile
-
-                        char_to_draw = current_tile_grid[y_offset][x_offset]
-                        color_attribute = curses.color_pair(0) # Default
-
-                        if display_type == "wall":
-                            color_attribute = curses.color_pair(self.WALL_COLOR_PAIR)
-                        elif display_type == "floor":
-                            color_attribute = curses.color_pair(self.FLOOR_COLOR_PAIR)
-                        else: # Player, Monster, Item, Unknown are on a floor-like background
-                            if y_offset == 1 and x_offset == 1: # Center symbol
-                                if display_type == "player":
-                                    color_attribute = curses.color_pair(self.PLAYER_COLOR_PAIR)
-                                elif display_type == "monster":
-                                    color_attribute = curses.color_pair(self.MONSTER_COLOR_PAIR)
-                                elif display_type == "item":
-                                    color_attribute = curses.color_pair(self.ITEM_COLOR_PAIR)
-                                else: # Unknown center symbol
-                                    color_attribute = curses.color_pair(0) # Default
-                            else: # Surrounding symbols for entities
-                                color_attribute = curses.color_pair(self.FLOOR_COLOR_PAIR)
-                        
-                        try:
-                            self.stdscr.addstr(y_screen, x_screen, char_to_draw, color_attribute)
-                        except curses.error:
-                            # Error could occur if char is wide and at edge, or other curses issues.
-                            # Break from drawing this specific tile's remainder.
-                            # The x_screen and y_screen checks should prevent most of these.
-                            break 
-                    if x_screen >= curses.COLS -1 and y_offset < 2 : # If broken from x_offset loop early
-                        pass # allow y_offset loop to continue to try to draw next line of current tile if space
-
-        # UI elements (HP, mode, messages) are drawn below the map
-        # Adjusted Y position for UI elements
-        hp_line_y = max_y_tile_rows * 3 
-
->>>>>>> 3c33810f
         if hp_line_y < curses.LINES:
             try:
                 self.stdscr.addstr(hp_line_y, 0, f"HP: {self.player.health}")
             except curses.error:
-<<<<<<< HEAD
                 pass
         else:
             hp_line_y = curses.LINES - UI_LINES_BUFFER
 
         mode_line_y = hp_line_y + 1
         if mode_line_y < curses.LINES:
-=======
-                pass # Avoid crash if cannot draw (e.g. screen too small)
-        else: # Fallback if map takes all space (or more)
-             hp_line_y = curses.LINES - UI_LINES_BUFFER # Try to squeeze it in the reserved area
-
-        mode_line_y = hp_line_y + 1
-        if mode_line_y < curses.LINES: # Check if space for mode line
-            mode_text = f"MODE: {self.input_mode.upper()}"
->>>>>>> 3c33810f
             try:
                 self.stdscr.addstr(mode_line_y, 0, f"MODE: {self.input_mode.upper()}")
             except curses.error:
                 pass
-<<<<<<< HEAD
         else:
             mode_line_y = (
                 curses.LINES - (UI_LINES_BUFFER - 1)
@@ -397,47 +232,6 @@
                 except curses.error:
                     break
             else:
-=======
-        else: # Fallback
-            mode_line_y = curses.LINES - (UI_LINES_BUFFER -1) if UI_LINES_BUFFER >1 else curses.LINES -1
-
-
-        message_start_y = mode_line_y + 1
-        if self.input_mode == "command":
-            if message_start_y < curses.LINES: # Check if space for command prompt
-                prompt_text = f"> {self.current_command_buffer}"
-                try:
-                    self.stdscr.addstr(message_start_y, 0, prompt_text)
-                    message_start_y += 1 # Messages start after prompt line
-                except curses.error:
-                    pass # message_start_y remains as is if prompt fails
-        
-        # Calculate how many messages can be displayed
-        available_lines_for_messages = curses.LINES - message_start_y
-        if available_lines_for_messages <= 0:
-            num_messages_to_display = 0
-        else:
-            # Display up to a certain number of recent messages, e.g., 2 or 3
-            # depending on UI_LINES_BUFFER and space taken by HP/Mode/Prompt
-            max_possible_messages = available_lines_for_messages
-            num_messages_to_display = min(len(self.message_log), max_possible_messages)
-
-        start_index = max(0, len(self.message_log) - num_messages_to_display)
-        messages_to_display = self.message_log[start_index:]
-
-        for i, message in enumerate(messages_to_display):
-            current_message_y = message_start_y + i
-            if current_message_y < curses.LINES: # Ensure message fits on screen
-                # Truncate message if too long for the screen width
-                truncated_message = message
-                if len(message) >= curses.COLS: 
-                    truncated_message = message[: curses.COLS - 1] 
-                try:
-                    self.stdscr.addstr(current_message_y, 0, truncated_message)
-                except curses.error: 
-                    break 
-            else: 
->>>>>>> 3c33810f
                 break
         
         if not self.debug_mode:
