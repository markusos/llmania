import curses  # For curses constants like curses.KEY_ENTER,
from unittest.mock import patch

import pytest

# curses.KEY_BACKSPACE if needed by engine
from src.game_engine import GameEngine
from src.item import Item
from src.monster import Monster
from src.parser import Parser
from src.player import Player
from src.world_generator import WorldGenerator
from src.world_map import WorldMap


@pytest.fixture
def game_engine_setup():
    """Fixture to set up a game engine with a predictable map and player/win
    positions."""
    with patch("src.game_engine.curses") as mock_curses_fixture:
        # Configure the mock module before GameEngine is initialized
        mock_curses_fixture.KEY_ENTER = curses.KEY_ENTER  # Make constants available
        # if engine uses them
        mock_curses_fixture.KEY_BACKSPACE = curses.KEY_BACKSPACE
        mock_curses_fixture.error = (
            curses.error
        )  # Ensure 'error' is a proper exception type on the mock
        # KEY_UP etc. are compared as strings by engine, so no need to set them on
        # mock_curses_fixture

        with patch.object(
            WorldGenerator,
            "generate_map",
            return_value=(WorldMap(5, 5), (1, 1), (3, 3)),
        ):
            engine = GameEngine(map_width=5, map_height=5)

        engine.world_map = WorldMap(5, 5)
        engine.player = Player(x=1, y=1, health=20)
        engine.world_map.get_tile(1, 1).type = "floor"
        engine.win_pos = (3, 3)
        amulet = Item(
            "Amulet of Yendor", "The object of your quest!", {"type": "quest"}
        )
        engine.world_map.place_item(amulet, engine.win_pos[0], engine.win_pos[1])
        engine.world_map.get_tile(engine.win_pos[0], engine.win_pos[1]).type = "floor"

        engine.game_over = False
        engine.message_log = []
        yield engine  # Reverted to original


@pytest.fixture
def game_engine_and_curses_mock_setup():
    """Fixture to set up a game engine and also return the curses mock."""
    with patch("src.game_engine.curses") as mock_curses_fixture:
        mock_curses_fixture.KEY_ENTER = curses.KEY_ENTER
        mock_curses_fixture.KEY_BACKSPACE = curses.KEY_BACKSPACE
        mock_curses_fixture.error = (
            curses.error
        )  # Ensure 'error' is a proper exception type on the mock
        with patch.object(
            WorldGenerator,
            "generate_map",
            return_value=(WorldMap(5, 5), (1, 1), (3, 3)),
        ):
            engine = GameEngine(map_width=5, map_height=5)

        engine.world_map = WorldMap(5, 5)
        engine.player = Player(x=1, y=1, health=20)
        engine.world_map.get_tile(1, 1).type = "floor"
        engine.win_pos = (3, 3)
        amulet = Item(
            "Amulet of Yendor", "The object of your quest!", {"type": "quest"}
        )
        engine.world_map.place_item(amulet, engine.win_pos[0], engine.win_pos[1])
        engine.world_map.get_tile(engine.win_pos[0], engine.win_pos[1]).type = "floor"
        engine.game_over = False
        engine.message_log = []
        yield engine, mock_curses_fixture


@patch("src.game_engine.curses")
def test_game_engine_init_curses_setup_specific(mock_curses_module):
    mock_stdscr_instance = mock_curses_module.initscr.return_value
    with patch.object(
        WorldGenerator, "generate_map", return_value=(WorldMap(5, 5), (1, 1), (3, 3))
    ):
        engine = GameEngine(map_width=5, map_height=5)

    mock_curses_module.initscr.assert_called_once()
    mock_curses_module.noecho.assert_called_once()
    mock_curses_module.cbreak.assert_called_once()
    mock_stdscr_instance.keypad.assert_called_with(True)
    mock_curses_module.curs_set.assert_called_with(0)
    assert engine.input_mode == "movement"
    assert engine.current_command_buffer == ""


def test_game_engine_initialization_attributes(game_engine_setup):  # Uses fixture
    engine = game_engine_setup
    assert isinstance(engine.world_generator, WorldGenerator)
    assert isinstance(engine.parser, Parser)
    assert isinstance(engine.world_map, WorldMap)
    assert engine.world_map.width == 5  # From fixture's specific WorldMap override
    assert engine.world_map.height == 5
    assert isinstance(engine.player, Player)
    assert engine.player.health == 20
    assert (engine.player.x, engine.player.y) == (1, 1)  # From fixture
    assert engine.win_pos == (3, 3)  # From fixture
    assert not engine.game_over
    assert engine.message_log == []
    assert engine.input_mode == "movement"


class TestHandleInput:
    def test_movement_mode_arrow_keys(self, game_engine_and_curses_mock_setup):
        engine, mock_curses = game_engine_and_curses_mock_setup
        engine.input_mode = "movement"
        test_cases = {
            "KEY_UP": ("move", "north"),
            "w": ("move", "north"),
            "W": ("move", "north"),
            "KEY_DOWN": ("move", "south"),
            "s": ("move", "south"),
            "S": ("move", "south"),
            "KEY_LEFT": ("move", "west"),
            "a": ("move", "west"),
            "A": ("move", "west"),
            "KEY_RIGHT": ("move", "east"),
            "d": ("move", "east"),
            "D": ("move", "east"),
        }
        for key_input, expected_command in test_cases.items():
            engine.stdscr.getkey.return_value = key_input
            command = engine.handle_input_and_get_command()
            assert command == expected_command
            mock_curses.curs_set.assert_called_with(0)

    def test_movement_mode_switch_to_command_mode_with_q(
        self, game_engine_and_curses_mock_setup
    ):
        engine, mock_curses = game_engine_and_curses_mock_setup
        engine.input_mode = "movement"
        engine.stdscr.getkey.return_value = "q"
        command = engine.handle_input_and_get_command()
        assert command is None
        assert engine.input_mode == "command"
        assert engine.current_command_buffer == ""
        mock_curses.curs_set.assert_called_with(1)

    def test_command_mode_char_input(self, game_engine_and_curses_mock_setup):
        engine, mock_curses = game_engine_and_curses_mock_setup
        engine.input_mode = "command"
        engine.current_command_buffer = "get "
        engine.stdscr.getkey.return_value = "s"
        command = engine.handle_input_and_get_command()
        assert command is None
        assert engine.current_command_buffer == "get s"
        mock_curses.curs_set.assert_called_with(1)

    def test_command_mode_backspace(self, game_engine_and_curses_mock_setup):
        engine, mock_curses = game_engine_and_curses_mock_setup
        engine.input_mode = "command"
        engine.current_command_buffer = "drop axe"
        engine.stdscr.getkey.return_value = "KEY_BACKSPACE"
        command = engine.handle_input_and_get_command()
        assert command is None, "Backspace should not yield a command yet"
        assert engine.current_command_buffer == "drop ax"
        engine.stdscr.getkey.return_value = "\x08"  # ASCII BS
        command = engine.handle_input_and_get_command()
        assert command is None
        assert engine.current_command_buffer == "drop a"
        engine.stdscr.getkey.return_value = "\x7f"  # ASCII DEL
        command = engine.handle_input_and_get_command()
        assert command is None
        assert engine.current_command_buffer == "drop "
        mock_curses.curs_set.assert_any_call(1)  # Called multiple times

    def test_command_mode_enter_parses_command(
        self, game_engine_and_curses_mock_setup
    ):
        engine, mock_curses = game_engine_and_curses_mock_setup
        engine.input_mode = "command"
        test_typed_command = "use health potion"
        engine.current_command_buffer = test_typed_command
        expected_parsed_command = ("use", "health potion")
        with patch.object(
            engine.parser, "parse_command", return_value=expected_parsed_command
        ) as mock_parse_method:
            engine.stdscr.getkey.return_value = "\n"
            returned_command = engine.handle_input_and_get_command()
            mock_parse_method.assert_called_once_with(test_typed_command)
            assert returned_command == expected_parsed_command
            assert engine.input_mode == "movement"
            assert engine.current_command_buffer == ""
            mock_curses.curs_set.assert_called_with(0)

    def test_command_mode_enter_with_curses_key_enter(
        self, game_engine_and_curses_mock_setup
    ):
        engine, mock_curses = game_engine_and_curses_mock_setup
        engine.input_mode = "command"
        engine.current_command_buffer = "look"
        # Mock getkey to return the integer value of curses.KEY_ENTER
        # This requires that curses.KEY_ENTER is a known value for the test.
        engine.stdscr.getkey.return_value = curses.KEY_ENTER  # Mocking integer return

        expected_parsed_command = ("look", None)
        with patch.object(
            engine.parser, "parse_command", return_value=expected_parsed_command
        ) as mock_parse:
            returned_command = engine.handle_input_and_get_command()
            mock_parse.assert_called_once_with("look")
            assert returned_command == expected_parsed_command
            assert engine.input_mode == "movement"
<<<<<<< HEAD
            # This test previously didn't assert curs_set, so no change needed.
=======
            # This test previously didn't assert curs_set, so no change needed here for that.
>>>>>>> 274ddd91

    def test_command_mode_escape_exits(self, game_engine_and_curses_mock_setup):
        engine, mock_curses = game_engine_and_curses_mock_setup
        engine.input_mode = "command"
        engine.current_command_buffer = "look around"
        engine.stdscr.getkey.return_value = "\x1b"
        command = engine.handle_input_and_get_command()
        assert command is None
        assert engine.input_mode == "movement"
        assert engine.current_command_buffer == ""
        mock_curses.curs_set.assert_called_with(0)

    def test_command_mode_q_exits(self, game_engine_and_curses_mock_setup):
        engine, mock_curses = game_engine_and_curses_mock_setup
        engine.input_mode = "command"
        engine.current_command_buffer = "anything"
        engine.stdscr.getkey.return_value = "q"
        command = engine.handle_input_and_get_command()
        assert command is None
        assert engine.input_mode == "movement"
        assert engine.current_command_buffer == ""
        mock_curses.curs_set.assert_called_with(0)

    def test_command_mode_resize_key(self, game_engine_and_curses_mock_setup):
        engine, mock_curses = game_engine_and_curses_mock_setup
        engine.input_mode = "command"
        engine.stdscr.getkey.return_value = "KEY_RESIZE"
        command = engine.handle_input_and_get_command()
        assert command is None
<<<<<<< HEAD
        engine.stdscr.clear.assert_called_once()  # Mocks stdscr method; fine.
=======
        engine.stdscr.clear.assert_called_once() # This mocks a method on stdscr, which is fine
>>>>>>> 274ddd91
        assert engine.input_mode == "command"
        # No curs_set assertion in this test originally

    def test_getkey_error_returns_none(self, game_engine_and_curses_mock_setup):
        engine, mock_curses = game_engine_and_curses_mock_setup
        engine.stdscr.getkey.side_effect = curses.error # stdscr method mock is fine
        command = engine.handle_input_and_get_command()
        assert command is None


@patch("src.game_engine.curses")
def test_render_map_movement_mode(mock_curses_module, game_engine_setup):
    engine = game_engine_setup
    mock_stdscr = engine.stdscr
    engine.player.x, engine.player.y = 2, 3
    engine.player.health = 50
    engine.world_map.set_tile_type(1, 1, "wall")
    engine.message_log.extend(["Message A", "Message B"])
    engine.input_mode = "movement"
    engine.current_command_buffer = ""
    mock_curses_module.LINES = 24
    mock_curses_module.COLS = 80
    engine.render_map()
    mock_stdscr.clear.assert_called_once()
    mock_stdscr.addstr.assert_any_call(engine.player.y, engine.player.x, "@")
    mock_stdscr.addstr.assert_any_call(1, 1, "#")
    mock_stdscr.addstr.assert_any_call(
        engine.world_map.height, 0, f"HP: {engine.player.health}"
    )
    mode_line_y = engine.world_map.height + 1
    mock_stdscr.addstr.assert_any_call(
        mode_line_y, 0, f"MODE: {engine.input_mode.upper()}"
    )
    message_start_y_expected = mode_line_y + 1
    mock_stdscr.addstr.assert_any_call(message_start_y_expected, 0, "Message A")
    mock_stdscr.addstr.assert_any_call(message_start_y_expected + 1, 0, "Message B")
    mock_stdscr.refresh.assert_called_once()


@patch("src.game_engine.curses")
def test_render_map_command_mode(mock_curses_module, game_engine_setup):
    engine = game_engine_setup
    mock_stdscr = engine.stdscr
    engine.player.x, engine.player.y = 0, 0
    engine.player.health = 25
    engine.message_log.append("Last Message")
    engine.input_mode = "command"
    engine.current_command_buffer = "take pot"
    mock_curses_module.LINES = 24
    mock_curses_module.COLS = 80
    engine.render_map()
    mock_stdscr.clear.assert_called_once()
    mock_stdscr.addstr.assert_any_call(engine.player.y, engine.player.x, "@")
    hp_line_y = engine.world_map.height
    mode_line_y = hp_line_y + 1
    command_buffer_y = mode_line_y + 1
    message_start_y_expected = command_buffer_y + 1
    mock_stdscr.addstr.assert_any_call(hp_line_y, 0, f"HP: {engine.player.health}")
    mock_stdscr.addstr.assert_any_call(
        mode_line_y, 0, f"MODE: {engine.input_mode.upper()}"
    )
    mock_stdscr.addstr.assert_any_call(
        command_buffer_y, 0, f"> {engine.current_command_buffer}"
    )
    mock_stdscr.addstr.assert_any_call(message_start_y_expected, 0, "Last Message")
    mock_stdscr.refresh.assert_called_once()


def test_process_command_tuple_move_valid(game_engine_setup):
    engine = game_engine_setup
    engine.player.x, engine.player.y = 1, 1
    engine.world_map.set_tile_type(1, 2, "floor")
    engine.process_command_tuple(("move", "south"))
    assert engine.player.x == 1
    assert engine.player.y == 2
    assert "You move south." in engine.message_log


def test_process_command_tuple_take_quest_item(game_engine_setup):
    engine = game_engine_setup
    engine.player.x, engine.player.y = engine.win_pos[0], engine.win_pos[1]
    engine.process_command_tuple(("take", "Amulet of Yendor"))
    assert "You picked up the Amulet of Yendor! You win!" in engine.message_log
    assert engine.game_over is True


def test_process_command_tuple_unknown_command_from_parser(game_engine_setup):
    engine = game_engine_setup
    engine.process_command_tuple(None)
    assert "Unknown command." in engine.message_log


@patch.object(GameEngine, "handle_input_and_get_command")
@patch.object(GameEngine, "process_command_tuple")
@patch.object(GameEngine, "render_map")
def test_run_loop_flow_and_quit(
    mock_render, mock_process_tuple, mock_handle_input, game_engine_setup
):
    engine = game_engine_setup
    mock_handle_input.side_effect = [("look", None), ("quit", None)]

    def process_side_effect(parsed_command):
        # Simulate message logging
        engine.message_log.append(f"Processed: {parsed_command}")
        if parsed_command == ("quit", None):
            engine.game_over = True

    mock_process_tuple.side_effect = process_side_effect
    engine.run()
    assert engine.game_over is True
    assert mock_handle_input.call_count == 2
    mock_process_tuple.assert_any_call(("look", None))
    mock_process_tuple.assert_any_call(("quit", None))
    assert mock_render.call_count >= 3


# Removed @patch("src.game_engine.curses")
@patch.object(GameEngine, "handle_input_and_get_command")  # Implicit mock creation
@patch.object(GameEngine, "render_map")  # Implicit mock creation
def test_game_engine_run_curses_cleanup_normal_exit(
    mock_render_map, mock_handle_input, game_engine_and_curses_mock_setup
):
    mock_handle_input.return_value = (
        "quit",
        None,
    )  # Set return_value on the auto-created mock
    engine, mock_curses_fixture_from_setup = game_engine_and_curses_mock_setup
    # Wrap process_command_tuple to ensure it sets game_over for "quit"
    original_process_tuple = engine.process_command_tuple

    def side_effect_process_tuple(command_tuple):
        original_process_tuple(command_tuple)  # Call the real method
        if command_tuple == ("quit", None):  # Ensure game_over is set
            assert engine.game_over is True

    with patch.object(
        engine, "process_command_tuple", side_effect=side_effect_process_tuple
    ):
        engine.run()

    engine.stdscr.keypad.assert_called_with(
        False
    )  # This is on engine.stdscr, which is mock_curses_fixture_from_setup.initscr()
    mock_curses_fixture_from_setup.echo.assert_called_once()
    mock_curses_fixture_from_setup.nocbreak.assert_called_once()
    mock_curses_fixture_from_setup.endwin.assert_called_once()


# Removed @patch("src.game_engine.curses") for this test too
@patch.object(
    GameEngine,
    "handle_input_and_get_command",  # Implicit mock creation
)
@patch.object(GameEngine, "render_map")
def test_game_engine_run_curses_cleanup_on_exception(
    mock_render_map, mock_handle_input, game_engine_and_curses_mock_setup
):
    mock_handle_input.return_value = (
        "move",
        "north",
    )  # Set return_value on the auto-created mock
    mock_render_map.side_effect = Exception("Test rendering error")
    engine, mock_curses_fixture_from_setup = game_engine_and_curses_mock_setup
    with pytest.raises(Exception, match="Test rendering error"):
        engine.run()
    engine.stdscr.keypad.assert_called_with(
        False
    )  # This is on engine.stdscr, which is mock_curses_fixture_from_setup.initscr()
    mock_curses_fixture_from_setup.echo.assert_called_once()
    mock_curses_fixture_from_setup.nocbreak.assert_called_once()
    mock_curses_fixture_from_setup.endwin.assert_called_once()


def test_player_initial_position_is_floor(game_engine_setup):
    engine = game_engine_setup
    player_tile = engine.world_map.get_tile(engine.player.x, engine.player.y)
    assert player_tile is not None
    assert player_tile.type == "floor"


def test_win_position_is_floor_and_has_amulet(game_engine_setup):
    engine = game_engine_setup
    wx, wy = engine.win_pos
    win_tile = engine.world_map.get_tile(wx, wy)
    assert win_tile is not None
    assert win_tile.type == "floor"
    assert win_tile.item is not None
    assert win_tile.item.name == "Amulet of Yendor"


def test_player_start_and_win_positions_differ(game_engine_setup):
    engine = game_engine_setup
    assert (engine.player.x, engine.player.y) != engine.win_pos


# Add a few more converted process_command_tuple tests for completeness
def test_process_command_tuple_drop_item_empty_tile(game_engine_setup):
    engine = game_engine_setup
    engine.player.x, engine.player.y = 1, 1  # Ensure tile is clear
    engine.world_map.get_tile(1, 1).item = None
    potion = Item("Potion", "Heals", {})
    engine.player.take_item(potion)  # Player has item
    engine.process_command_tuple(("drop", "Potion"))
    assert len(engine.player.inventory) == 0
    assert engine.world_map.get_tile(1, 1).item is not None
    assert engine.world_map.get_tile(1, 1).item.name == "Potion"
    assert "You drop the Potion." in engine.message_log


def test_process_command_tuple_use_heal_item(game_engine_setup):
    engine = game_engine_setup
    engine.player.health = 10
    potion = Item("Health Potion", "Heals 5 HP", {"type": "heal", "amount": 5})
    engine.player.take_item(potion)
    engine.process_command_tuple(("use", "Health Potion"))
    assert engine.player.health == 15
    assert len(engine.player.inventory) == 0
    assert "Used Health Potion, healed by 5 HP." in engine.message_log


def test_process_command_tuple_attack_no_monster(game_engine_setup):
    engine = game_engine_setup
    engine.player.x, engine.player.y = 1, 1
    engine.world_map.get_tile(1, 1).monster = None  # Ensure no monster
    engine.process_command_tuple(("attack", "ghost"))
    assert "There is no monster here to attack." in engine.message_log


def test_process_command_tuple_attack_no_arg_monster_exists(game_engine_setup):
    engine = game_engine_setup
    engine.player.x, engine.player.y = 1, 1
    monster = Monster("Goblin", 10, 3)
    engine.world_map.place_monster(monster, 1, 1)
    initial_monster_health = monster.health
    engine.process_command_tuple(("attack", None))  # No argument for attack
    assert monster.health < initial_monster_health
    assert (
        f"You attack the {monster.name} for "
        f"{engine.player.base_attack_power} damage." in engine.message_log
    )


def test_process_command_tuple_take_no_arg_item_exists(game_engine_setup):
    engine = game_engine_setup
    engine.player.x, engine.player.y = 1, 1
    item = Item("Rock", "", {})
    engine.world_map.place_item(item, 1, 1)
    engine.process_command_tuple(("take", None))  # No argument for take
    assert item.name in [i.name for i in engine.player.inventory]
    assert engine.world_map.get_tile(1, 1).item is None
    assert f"You take the {item.name}." in engine.message_log


# Ensure all other process_command tests are similarly converted if this were a
# real scenario.
# The provided list of changes in the subtask implies a full conversion.
# This overwrite block aims to achieve that full update.
# (Original test_get_player_input_mocked is removed by not including it)
# (Original test_process_command_* tests are removed by not including them and
# adding _tuple versions)
# (Render map tests are kept as they are still relevant, using the fixture's
# mocked stdscr)
# (Curses cleanup tests are kept and adapted for new input handling if
# necessary)
# (World generator integration tests like
# test_player_initial_position_is_floor are kept)
# (Initialization tests are adapted)<|MERGE_RESOLUTION|>--- conflicted
+++ resolved
@@ -214,11 +214,6 @@
             mock_parse.assert_called_once_with("look")
             assert returned_command == expected_parsed_command
             assert engine.input_mode == "movement"
-<<<<<<< HEAD
-            # This test previously didn't assert curs_set, so no change needed.
-=======
-            # This test previously didn't assert curs_set, so no change needed here for that.
->>>>>>> 274ddd91
 
     def test_command_mode_escape_exits(self, game_engine_and_curses_mock_setup):
         engine, mock_curses = game_engine_and_curses_mock_setup
@@ -248,11 +243,7 @@
         engine.stdscr.getkey.return_value = "KEY_RESIZE"
         command = engine.handle_input_and_get_command()
         assert command is None
-<<<<<<< HEAD
         engine.stdscr.clear.assert_called_once()  # Mocks stdscr method; fine.
-=======
-        engine.stdscr.clear.assert_called_once() # This mocks a method on stdscr, which is fine
->>>>>>> 274ddd91
         assert engine.input_mode == "command"
         # No curs_set assertion in this test originally
 
